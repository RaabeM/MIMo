numpy
gym
<<<<<<< HEAD
glfw
matplotlib
mujoco_py
=======
mujoco_py
matplotlib
glfw
>>>>>>> 64f721ba
<|MERGE_RESOLUTION|>--- conflicted
+++ resolved
@@ -1,11 +1,5 @@
 numpy
 gym
-<<<<<<< HEAD
-glfw
-matplotlib
-mujoco_py
-=======
 mujoco_py
 matplotlib
-glfw
->>>>>>> 64f721ba
+glfw